import { RoleAssignment } from "@/contexts/AuthContext";
import { doc, Timestamp, getDoc, updateDoc, setDoc } from "firebase/firestore";
import { auth, db } from "@/firebase-config";
import {
<<<<<<< HEAD
	createUserWithEmailAndPassword,
	updateProfile,
	sendPasswordResetEmail,
} from "firebase/auth";
=======
	collection,
	addDoc,
	getDocs,
	doc,
	deleteDoc,
	query,
	orderBy,
	onSnapshot,
	Timestamp,
	getDoc,
	updateDoc,
	setDoc,
	where,
} from "firebase/firestore";
import { db } from "@/firebase-config";
>>>>>>> f51c851b

interface UserData {
	name: string;
	username?: string;
	email: string;
	roleAssignments: RoleAssignment[];
	isAdmin: boolean;
	createdAt?: Timestamp;
	updatedAt?: Timestamp;
}

interface CreateUserRequest {
	name: string;
	email: string;
	password: string;
	isAdmin?: boolean;
	roleAssignments?: RoleAssignment[];
}

interface CreateUserResult {
	userId: string;
	success: boolean;
	error?: string;
}

interface UserImportData {
	name: string;
	email: string;
	password: string;
	isAdmin?: boolean;
	roleAssignments?: RoleAssignment[];
}

interface ImportResult {
	successCount: number;
	errorCount: number;
	errors: Array<{
		email: string;
		error: string;
	}>;
}

export const authService = {
	createUserAccount: async (createUserData: {
		name: string;
		email: string;
		password: string;
	}) => {
		try {
			const userCredential = await createUserWithEmailAndPassword(
				auth,
				createUserData.email,
				createUserData.password
			);
			await updateProfile(userCredential.user, {
				displayName: createUserData.name,
			});
			return userCredential.user;
		} catch (error) {
			console.error("Error creating user account:", error);
			throw Error("Error creating user account:" + error);
		}
	},
	// User data management
	getUserData: async (userId: string): Promise<UserData | null> => {
		try {
			const userDocRef = doc(db, "users", userId);
			const userDocSnap = await getDoc(userDocRef);

			if (userDocSnap.exists()) {
				const data = userDocSnap.data();
				return {
					name: data.name || "",
					username: data.username || "",
					email: data.email || "",
					roleAssignments: data.roleAssignments || [],
					isAdmin: data.isAdmin || false,
					createdAt: data.createdAt,
					updatedAt: data.updatedAt,
				} as UserData;
			}

			return null;
		} catch (error) {
			console.error("Error fetching user data:", error);
			return null;
		}
	},

	updateUserRoles: async (
		userId: string,
		roleAssignments: RoleAssignment[]
	): Promise<void> => {
		try {
			const userDocRef = doc(db, "users", userId);
			await updateDoc(userDocRef, {
				roleAssignments,
				updatedAt: Timestamp.now(),
			});
		} catch (error) {
			console.error("Error updating user roles:", error);
			throw error;
		}
	},

	// Branch assignment management
	assignUserToBranch: async (
		userId: string,
		branchId: string,
		role: "manager" | "worker"
	): Promise<void> => {
		try {
			const userData = await authService.getUserData(userId);
			if (!userData) {
				throw new Error("User not found");
			}

			// Get current user for assignedBy
			const currentUser = auth.currentUser;
			if (!currentUser) {
				throw new Error("No authenticated user found");
			}

			// Check if there's an existing assignment for this branch
			const existingAssignment = userData.roleAssignments.find(
				(assignment) => assignment.branchId === branchId
			);

			let newAssignments;

			if (existingAssignment) {
				// Update existing assignment
				newAssignments = userData.roleAssignments.map((assignment) => {
					if (assignment.branchId === branchId) {
						return {
							...assignment,
							role,
							isActive: true,
							assignedBy: currentUser.uid, // Update who made the change
						};
					}
					return assignment;
				});
			} else {
				// Create new assignment with proper metadata
				const newAssignment = {
					branchId,
					role,
					assignedAt: Timestamp.now(),
					assignedBy: currentUser.uid,
					isActive: true,
				};

				newAssignments = [...userData.roleAssignments, newAssignment];
			}

			await authService.updateUserRoles(userId, newAssignments);
		} catch (error) {
			console.error("Error assigning user to branch:", error);
			throw error;
		}
	},

	removeUserFromBranch: async (
		userId: string,
		branchId: string
	): Promise<void> => {
		try {
			const userData = await authService.getUserData(userId);
			if (!userData) {
				throw new Error("User not found");
			}

			// Deactivate assignment for this branch instead of removing (preserves history)
			const updatedAssignments = userData.roleAssignments.map((assignment) => {
				if (assignment.branchId === branchId) {
					return {
						...assignment,
						isActive: false,
					};
				}
				return assignment;
			});

			await authService.updateUserRoles(userId, updatedAssignments);
		} catch (error) {
			console.error("Error removing user from branch:", error);
			throw error;
		}
	},

	// Admin operations
	promoteToAdmin: async (userId: string): Promise<void> => {
		try {
			const userDocRef = doc(db, "users", userId);
			await updateDoc(userDocRef, {
				isAdmin: true,
				updatedAt: Timestamp.now(),
			});
		} catch (error) {
			console.error("Error promoting user to admin:", error);
			throw error;
		}
	},

	demoteFromAdmin: async (userId: string): Promise<void> => {
		try {
			const userDocRef = doc(db, "users", userId);
			await updateDoc(userDocRef, {
				isAdmin: false,
				updatedAt: Timestamp.now(),
			});
		} catch (error) {
			console.error("Error demoting user from admin:", error);
			throw error;
		}
	},

	// User creation (for new user registration)
	createUserProfile: async (
		userId: string,
		userData: {
			name: string;
			username?: string;
			email: string;
			isAdmin?: boolean;
			roleAssignments?: RoleAssignment[];
			phoneNumber?: string;
			employeeId?: string;
		}
	): Promise<void> => {
		try {
			// Get current authenticated user for tracking who created this user
			const currentUser = auth.currentUser;
			if (!currentUser) {
				throw new Error("Not authenticated - cannot create user profile");
			}

			console.log("🔄 Creating complete user profile in Firestore:", userId);

			const userDocRef = doc(db, "users", userId);

			// Process role assignments with proper metadata
			const processedRoleAssignments =
				userData.roleAssignments?.map((assignment) => ({
					...assignment,
					assignedAt: Timestamp.now(),
					assignedBy: currentUser.uid,
					isActive: true,
				})) || [];

			// Create complete user document
			const userDoc: any = {
				name: userData.name,
				username: userData.username || "",
				email: userData.email,
				phoneNumber: userData.phoneNumber || "",
				employeeId: userData.employeeId || "",
				isAdmin: userData.isAdmin || false,
				roleAssignments: processedRoleAssignments,
				isActive: true,
				createdAt: Timestamp.now(),
				createdBy: currentUser.uid,
				updatedAt: Timestamp.now(),
				passwordResetRequired: false,
				twoFactorEnabled: false,
			};

			// Only add currentStatus for non-admin users (avoid undefined)
			if (!userData.isAdmin) {
				userDoc.currentStatus = "clocked_out";
			}

			await setDoc(userDocRef, userDoc);

			console.log("✅ Complete user profile created in Firestore");
		} catch (error) {
			console.error("Error creating user profile:", error);
			throw error;
		}
	},

<<<<<<< HEAD
	// Firebase Auth Profile Management
	updateUserProfile: async (
		userId: string,
		updates: { displayName?: string; photoURL?: string }
	): Promise<void> => {
		try {
			// Note: This would typically require Firebase Admin SDK for server-side operations
			// For client-side, you can only update the current user's profile
			console.warn(
				"updateUserProfile requires Firebase Admin SDK for full functionality"
			);

			// Update Firestore user document
			const userDocRef = doc(db, "users", userId);
			const firestoreUpdates: any = {};

			if (updates.displayName) {
				firestoreUpdates.name = updates.displayName;
			}
			if (updates.photoURL) {
				firestoreUpdates.profilePicture = updates.photoURL;
			}

			firestoreUpdates.updatedAt = Timestamp.now();

			await updateDoc(userDocRef, firestoreUpdates);
		} catch (error) {
			console.error("Error updating user profile:", error);
			throw error;
		}
	},

	deleteUserAccount: async (userId: string): Promise<void> => {
		try {
			// Note: This requires Firebase Admin SDK for complete functionality
			// For now, we'll just disable the user in Firestore
			console.warn("Full user deletion requires Firebase Admin SDK");

			const userDocRef = doc(db, "users", userId);
			await updateDoc(userDocRef, {
				isActive: false,
				updatedAt: Timestamp.now(),
			});

			// In a real implementation, you'd also need to:
			// 1. Delete the Firebase Auth user (requires Admin SDK)
			// 2. Clean up related data (work sessions, etc.)
		} catch (error) {
			console.error("Error deleting user account:", error);
			throw error;
		}
	},

	resetUserPassword: async (email: string): Promise<void> => {
		try {
			await sendPasswordResetEmail(auth, email);
		} catch (error) {
			console.error("Error sending password reset email:", error);
=======
	// Validation functions for signup
	checkEmailExists: async (email: string): Promise<boolean> => {
		try {
			const usersRef = collection(db, "users");
			const q = query(usersRef, where("email", "==", email));
			const querySnapshot = await getDocs(q);
			return !querySnapshot.empty;
		} catch (error) {
			console.error("Error checking email existence:", error);
			return false; // Return false on error to allow signup attempt
		}
	},

	checkUsernameExists: async (username: string): Promise<boolean> => {
		try {
			const usersRef = collection(db, "users");
			const q = query(usersRef, where("username", "==", username));
			const querySnapshot = await getDocs(q);
			return !querySnapshot.empty;
		} catch (error) {
			console.error("Error checking username existence:", error);
			return false; // Return false on error to allow signup attempt
		}
	},

	// Admin user management functions
	getAllUsers: async (): Promise<(UserData & { id: string })[]> => {
		try {
			const usersRef = collection(db, "users");
			const q = query(usersRef, orderBy("createdAt", "desc"));
			const querySnapshot = await getDocs(q);
			
			return querySnapshot.docs.map((doc) => ({
				id: doc.id,
				...doc.data(),
			} as UserData & { id: string }));
		} catch (error) {
			console.error("Error fetching all users:", error);
>>>>>>> f51c851b
			throw error;
		}
	},

<<<<<<< HEAD
	// Admin Operations (require Firebase Admin SDK)
	setCustomClaims: async (
		userId: string,
		claims: Record<string, any>
	): Promise<void> => {
		try {
			// This requires Firebase Admin SDK
			console.warn("setCustomClaims requires Firebase Admin SDK");

			// For now, store claims in Firestore
			const userDocRef = doc(db, "users", userId);
			await updateDoc(userDocRef, {
				customClaims: claims,
				updatedAt: Timestamp.now(),
			});
		} catch (error) {
			console.error("Error setting custom claims:", error);
			throw error;
		}
	},

	revokeRefreshTokens: async (userId: string): Promise<void> => {
		try {
			// This requires Firebase Admin SDK
			console.warn("revokeRefreshTokens requires Firebase Admin SDK");

			// Mark in Firestore that tokens should be revoked
			const userDocRef = doc(db, "users", userId);
			await updateDoc(userDocRef, {
				tokensRevokedAt: Timestamp.now(),
				updatedAt: Timestamp.now(),
			});
		} catch (error) {
			console.error("Error revoking refresh tokens:", error);
=======
	adminAssignUserToBranch: async (
		userId: string,
		branchId: string,
		role: "manager" | "worker"
	): Promise<void> => {
		try {
			const userData = await authService.getUserData(userId);
			if (!userData) {
				throw new Error("User not found");
			}

			// Remove existing assignment for this branch if any
			const filteredAssignments = userData.roleAssignments.filter(
				(assignment) => assignment.branchId !== branchId
			);

			// Add new assignment
			const newAssignments = [...filteredAssignments, { branchId, role }];

			await authService.updateUserRoles(userId, newAssignments);
		} catch (error) {
			console.error("Error assigning user to branch:", error);
>>>>>>> f51c851b
			throw error;
		}
	},

<<<<<<< HEAD
	disableUser: async (userId: string): Promise<void> => {
		try {
			// This requires Firebase Admin SDK for full functionality
			console.warn(
				"disableUser requires Firebase Admin SDK for complete functionality"
			);

			const userDocRef = doc(db, "users", userId);
			await updateDoc(userDocRef, {
				isActive: false,
				disabledAt: Timestamp.now(),
				updatedAt: Timestamp.now(),
			});
		} catch (error) {
			console.error("Error disabling user:", error);
=======
	adminRemoveUserFromBranch: async (
		userId: string,
		branchId: string
	): Promise<void> => {
		try {
			const userData = await authService.getUserData(userId);
			if (!userData) {
				throw new Error("User not found");
			}

			// Remove assignment for this branch
			const filteredAssignments = userData.roleAssignments.filter(
				(assignment) => assignment.branchId !== branchId
			);

			await authService.updateUserRoles(userId, filteredAssignments);
		} catch (error) {
			console.error("Error removing user from branch:", error);
>>>>>>> f51c851b
			throw error;
		}
	},

<<<<<<< HEAD
	enableUser: async (userId: string): Promise<void> => {
		try {
			// This requires Firebase Admin SDK for full functionality
			console.warn(
				"enableUser requires Firebase Admin SDK for complete functionality"
			);

			const userDocRef = doc(db, "users", userId);
			await updateDoc(userDocRef, {
				isActive: true,
				disabledAt: null,
				updatedAt: Timestamp.now(),
			});
		} catch (error) {
			console.error("Error enabling user:", error);
			throw error;
		}
	},

	// Bulk Operations
	createMultipleUsers: async (
		users: CreateUserRequest[]
	): Promise<CreateUserResult[]> => {
		const results: CreateUserResult[] = [];

		for (const userData of users) {
			try {
				const userCredential = await createUserWithEmailAndPassword(
					auth,
					userData.email,
					userData.password
				);

				// Create user profile in Firestore
				await authService.createUserProfile(userCredential.user.uid, {
					name: userData.name,
					email: userData.email,
					isAdmin: userData.isAdmin || false,
					roleAssignments: userData.roleAssignments || [],
				});

				results.push({
					userId: userCredential.user.uid,
					success: true,
				});
			} catch (error) {
				console.error(`Error creating user ${userData.email}:`, error);
				results.push({
					userId: "",
					success: false,
					error: error instanceof Error ? error.message : "Unknown error",
				});
			}
		}

		return results;
	},

	importUsers: async (userData: UserImportData[]): Promise<ImportResult> => {
		const results = await authService.createMultipleUsers(userData);

		const successCount = results.filter((r) => r.success).length;
		const errorCount = results.filter((r) => !r.success).length;
		const errors = results
			.filter((r) => !r.success)
			.map((r, index) => ({
				email: userData[index]?.email || "unknown",
				error: r.error || "Unknown error",
			}));

		return {
			successCount,
			errorCount,
			errors,
		};
	},
=======
	removeAllUserAssignments: async (userId: string): Promise<void> => {
		try {
			await authService.updateUserRoles(userId, []);
		} catch (error) {
			console.error("Error removing all user assignments:", error);
			throw error;
		}
	},
>>>>>>> f51c851b
};<|MERGE_RESOLUTION|>--- conflicted
+++ resolved
@@ -2,28 +2,11 @@
 import { doc, Timestamp, getDoc, updateDoc, setDoc } from "firebase/firestore";
 import { auth, db } from "@/firebase-config";
 import {
-<<<<<<< HEAD
 	createUserWithEmailAndPassword,
 	updateProfile,
 	sendPasswordResetEmail,
+	where,
 } from "firebase/auth";
-=======
-	collection,
-	addDoc,
-	getDocs,
-	doc,
-	deleteDoc,
-	query,
-	orderBy,
-	onSnapshot,
-	Timestamp,
-	getDoc,
-	updateDoc,
-	setDoc,
-	where,
-} from "firebase/firestore";
-import { db } from "@/firebase-config";
->>>>>>> f51c851b
 
 interface UserData {
 	name: string;
@@ -306,7 +289,6 @@
 		}
 	},
 
-<<<<<<< HEAD
 	// Firebase Auth Profile Management
 	updateUserProfile: async (
 		userId: string,
@@ -365,51 +347,10 @@
 			await sendPasswordResetEmail(auth, email);
 		} catch (error) {
 			console.error("Error sending password reset email:", error);
-=======
-	// Validation functions for signup
-	checkEmailExists: async (email: string): Promise<boolean> => {
-		try {
-			const usersRef = collection(db, "users");
-			const q = query(usersRef, where("email", "==", email));
-			const querySnapshot = await getDocs(q);
-			return !querySnapshot.empty;
-		} catch (error) {
-			console.error("Error checking email existence:", error);
-			return false; // Return false on error to allow signup attempt
-		}
-	},
-
-	checkUsernameExists: async (username: string): Promise<boolean> => {
-		try {
-			const usersRef = collection(db, "users");
-			const q = query(usersRef, where("username", "==", username));
-			const querySnapshot = await getDocs(q);
-			return !querySnapshot.empty;
-		} catch (error) {
-			console.error("Error checking username existence:", error);
-			return false; // Return false on error to allow signup attempt
-		}
-	},
-
-	// Admin user management functions
-	getAllUsers: async (): Promise<(UserData & { id: string })[]> => {
-		try {
-			const usersRef = collection(db, "users");
-			const q = query(usersRef, orderBy("createdAt", "desc"));
-			const querySnapshot = await getDocs(q);
-			
-			return querySnapshot.docs.map((doc) => ({
-				id: doc.id,
-				...doc.data(),
-			} as UserData & { id: string }));
-		} catch (error) {
-			console.error("Error fetching all users:", error);
->>>>>>> f51c851b
-			throw error;
-		}
-	},
-
-<<<<<<< HEAD
+			throw error;
+		}
+	},
+
 	// Admin Operations (require Firebase Admin SDK)
 	setCustomClaims: async (
 		userId: string,
@@ -444,35 +385,10 @@
 			});
 		} catch (error) {
 			console.error("Error revoking refresh tokens:", error);
-=======
-	adminAssignUserToBranch: async (
-		userId: string,
-		branchId: string,
-		role: "manager" | "worker"
-	): Promise<void> => {
-		try {
-			const userData = await authService.getUserData(userId);
-			if (!userData) {
-				throw new Error("User not found");
-			}
-
-			// Remove existing assignment for this branch if any
-			const filteredAssignments = userData.roleAssignments.filter(
-				(assignment) => assignment.branchId !== branchId
-			);
-
-			// Add new assignment
-			const newAssignments = [...filteredAssignments, { branchId, role }];
-
-			await authService.updateUserRoles(userId, newAssignments);
-		} catch (error) {
-			console.error("Error assigning user to branch:", error);
->>>>>>> f51c851b
-			throw error;
-		}
-	},
-
-<<<<<<< HEAD
+			throw error;
+		}
+	},
+
 	disableUser: async (userId: string): Promise<void> => {
 		try {
 			// This requires Firebase Admin SDK for full functionality
@@ -488,31 +404,10 @@
 			});
 		} catch (error) {
 			console.error("Error disabling user:", error);
-=======
-	adminRemoveUserFromBranch: async (
-		userId: string,
-		branchId: string
-	): Promise<void> => {
-		try {
-			const userData = await authService.getUserData(userId);
-			if (!userData) {
-				throw new Error("User not found");
-			}
-
-			// Remove assignment for this branch
-			const filteredAssignments = userData.roleAssignments.filter(
-				(assignment) => assignment.branchId !== branchId
-			);
-
-			await authService.updateUserRoles(userId, filteredAssignments);
-		} catch (error) {
-			console.error("Error removing user from branch:", error);
->>>>>>> f51c851b
-			throw error;
-		}
-	},
-
-<<<<<<< HEAD
+			throw error;
+		}
+	},
+
 	enableUser: async (userId: string): Promise<void> => {
 		try {
 			// This requires Firebase Admin SDK for full functionality
@@ -589,7 +484,97 @@
 			errors,
 		};
 	},
-=======
+
+	// Validation functions for signup
+	checkEmailExists: async (email: string): Promise<boolean> => {
+		try {
+			const usersRef = collection(db, "users");
+			const q = query(usersRef, where("email", "==", email));
+			const querySnapshot = await getDocs(q);
+			return !querySnapshot.empty;
+		} catch (error) {
+			console.error("Error checking email existence:", error);
+			return false; // Return false on error to allow signup attempt
+		}
+	},
+
+	checkUsernameExists: async (username: string): Promise<boolean> => {
+		try {
+			const usersRef = collection(db, "users");
+			const q = query(usersRef, where("username", "==", username));
+			const querySnapshot = await getDocs(q);
+			return !querySnapshot.empty;
+		} catch (error) {
+			console.error("Error checking username existence:", error);
+			return false; // Return false on error to allow signup attempt
+		}
+	},
+
+	// Admin user management functions
+	getAllUsers: async (): Promise<(UserData & { id: string })[]> => {
+		try {
+			const usersRef = collection(db, "users");
+			const q = query(usersRef, orderBy("createdAt", "desc"));
+			const querySnapshot = await getDocs(q);
+			
+			return querySnapshot.docs.map((doc) => ({
+				id: doc.id,
+				...doc.data(),
+			} as UserData & { id: string }));
+		} catch (error) {
+			console.error("Error fetching all users:", error);
+			throw error;
+		}
+	},
+
+	adminAssignUserToBranch: async (
+		userId: string,
+		branchId: string,
+		role: "manager" | "worker"
+	): Promise<void> => {
+		try {
+			const userData = await authService.getUserData(userId);
+			if (!userData) {
+				throw new Error("User not found");
+			}
+
+			// Remove existing assignment for this branch if any
+			const filteredAssignments = userData.roleAssignments.filter(
+				(assignment) => assignment.branchId !== branchId
+			);
+
+			// Add new assignment
+			const newAssignments = [...filteredAssignments, { branchId, role }];
+
+			await authService.updateUserRoles(userId, newAssignments);
+		} catch (error) {
+			console.error("Error assigning user to branch:", error);
+			throw error;
+		}
+	},
+
+	adminRemoveUserFromBranch: async (
+		userId: string,
+		branchId: string
+	): Promise<void> => {
+		try {
+			const userData = await authService.getUserData(userId);
+			if (!userData) {
+				throw new Error("User not found");
+			}
+
+			// Remove assignment for this branch
+			const filteredAssignments = userData.roleAssignments.filter(
+				(assignment) => assignment.branchId !== branchId
+			);
+
+			await authService.updateUserRoles(userId, filteredAssignments);
+		} catch (error) {
+			console.error("Error removing user from branch:", error);
+			throw error;
+		}
+	},
+
 	removeAllUserAssignments: async (userId: string): Promise<void> => {
 		try {
 			await authService.updateUserRoles(userId, []);
@@ -598,5 +583,4 @@
 			throw error;
 		}
 	},
->>>>>>> f51c851b
 };